"""
Program generates the boundary conditions for the SSIIMM2 numerical software, based on discharge data from WaSim
software and sediment yield calculations based on the following program:

Mouris, K., Morales Oreamuno, M.F., Schwindt, S., 2021a. Sediment_Load_Calculation.
https://github.com/KMouris/Sediment_Load_Calculation.

Edit: Surac, J. 2022
    Added seasonal changing water level with a threshold based water control logic.
    This changes the mass equation from inflow = outflow to storage = inflow - outflow.

"""

from fun import *

# Create results folder
if not os.path.exists(results_folder):
    os.makedirs(results_folder)

# READ INPUT FILES
# Read SY data:
filenames_sy = glob.glob(sy_folder + "/*.txt")

<<<<<<< HEAD
# read .fiextb16 fiext insle with discharge data to df
=======
# read .b16 text file with discharge data to df
>>>>>>> 72c2dac6
q_df = pd.read_csv(q_path, sep='\t', header=0, skiprows=[1, 2])
# rename to convert to date time
q_df.rename(columns={'YY': 'year', 'MM': 'month', 'DD': 'day', 'HH': 'hour'}, inplace=True)
# Convert first 4 columns to datetime and save to array
time_df = pd.to_datetime(q_df[['year', 'month', 'day', 'hour']])

# GET FLOW DATA
# Extract discharge data
q_array = extract_discharge(q_df)

# Option to convert to daily or monthly frequency
if time_interval != 0:
    time_df, q_array = resample_time(time_df, q_array, time_interval)

# Calculate outflows and water levels with a dynamic threshold based water control logic
timei_total_flows, timei_us_ds_array = calculate_outflows_seasonal_wl(q_array, time_df)

# GET CONCENTRATION DATA
# Calculate monthly volume from inflow data (for concentration data)
month_time_df, monthly_volume = monthly_inflow_avg(time_df, q_array)

# Read total sediment yield data and corresponding dates
sy_dates_df, sy_array = read_sediment_data(filenames_sy)

# Compare flow and concentration available dates, and trim to smallest date range
if sy_dates_df[0] > month_time_df[0] or sy_dates_df[sy_dates_df.shape[0] - 1] < month_time_df[-1]:
    print("Flow dates must be changed")
    timei_total_flows, time_df, monthly_volume, month_time_df, timei_us_ds_array = compare_flow_sediment_dates(
        sy_dates_df, time_df, timei_total_flows, monthly_volume, month_time_df, timei_us_ds_array)

# Calculate monthly concentration, for date range of discharge data:
total_concentration_array, trimmed_sy_dates = calculate_concentration(sy_array, monthly_volume, sy_dates_df,
                                                                      month_time_df)

# Separate monthly concentration for the 3 inflow grain size fractions (equally) for each sub-catchment
timei_concent_array = build_concentration_timei(total_concentration_array, trimmed_sy_dates, time_df)

# Build TIMEI file
timei_df = build_timei_file(timei_us_ds_array, timei_concent_array, timei_total_flows, time_df)
<|MERGE_RESOLUTION|>--- conflicted
+++ resolved
@@ -1,67 +1,64 @@
-"""
-Program generates the boundary conditions for the SSIIMM2 numerical software, based on discharge data from WaSim
-software and sediment yield calculations based on the following program:
-
-Mouris, K., Morales Oreamuno, M.F., Schwindt, S., 2021a. Sediment_Load_Calculation.
-https://github.com/KMouris/Sediment_Load_Calculation.
-
-Edit: Surac, J. 2022
-    Added seasonal changing water level with a threshold based water control logic.
-    This changes the mass equation from inflow = outflow to storage = inflow - outflow.
-
-"""
-
-from fun import *
-
-# Create results folder
-if not os.path.exists(results_folder):
-    os.makedirs(results_folder)
-
-# READ INPUT FILES
-# Read SY data:
-filenames_sy = glob.glob(sy_folder + "/*.txt")
-
-<<<<<<< HEAD
-# read .fiextb16 fiext insle with discharge data to df
-=======
-# read .b16 text file with discharge data to df
->>>>>>> 72c2dac6
-q_df = pd.read_csv(q_path, sep='\t', header=0, skiprows=[1, 2])
-# rename to convert to date time
-q_df.rename(columns={'YY': 'year', 'MM': 'month', 'DD': 'day', 'HH': 'hour'}, inplace=True)
-# Convert first 4 columns to datetime and save to array
-time_df = pd.to_datetime(q_df[['year', 'month', 'day', 'hour']])
-
-# GET FLOW DATA
-# Extract discharge data
-q_array = extract_discharge(q_df)
-
-# Option to convert to daily or monthly frequency
-if time_interval != 0:
-    time_df, q_array = resample_time(time_df, q_array, time_interval)
-
-# Calculate outflows and water levels with a dynamic threshold based water control logic
-timei_total_flows, timei_us_ds_array = calculate_outflows_seasonal_wl(q_array, time_df)
-
-# GET CONCENTRATION DATA
-# Calculate monthly volume from inflow data (for concentration data)
-month_time_df, monthly_volume = monthly_inflow_avg(time_df, q_array)
-
-# Read total sediment yield data and corresponding dates
-sy_dates_df, sy_array = read_sediment_data(filenames_sy)
-
-# Compare flow and concentration available dates, and trim to smallest date range
-if sy_dates_df[0] > month_time_df[0] or sy_dates_df[sy_dates_df.shape[0] - 1] < month_time_df[-1]:
-    print("Flow dates must be changed")
-    timei_total_flows, time_df, monthly_volume, month_time_df, timei_us_ds_array = compare_flow_sediment_dates(
-        sy_dates_df, time_df, timei_total_flows, monthly_volume, month_time_df, timei_us_ds_array)
-
-# Calculate monthly concentration, for date range of discharge data:
-total_concentration_array, trimmed_sy_dates = calculate_concentration(sy_array, monthly_volume, sy_dates_df,
-                                                                      month_time_df)
-
-# Separate monthly concentration for the 3 inflow grain size fractions (equally) for each sub-catchment
-timei_concent_array = build_concentration_timei(total_concentration_array, trimmed_sy_dates, time_df)
-
-# Build TIMEI file
-timei_df = build_timei_file(timei_us_ds_array, timei_concent_array, timei_total_flows, time_df)
+"""
+Program generates the boundary conditions for the SSIIMM2 numerical software, based on discharge data from WaSim
+software and sediment yield calculations based on the following program:
+
+Mouris, K., Morales Oreamuno, M.F., Schwindt, S., 2021a. Sediment_Load_Calculation.
+https://github.com/KMouris/Sediment_Load_Calculation.
+
+Edit: Surac, J. 2022
+    Added seasonal changing water level with a threshold based water control logic.
+    This changes the mass equation from inflow = outflow to storage = inflow - outflow.
+
+"""
+
+from fun import *
+
+# Create results folder
+if not os.path.exists(results_folder):
+    os.makedirs(results_folder)
+
+# READ INPUT FILES
+# Read SY data:
+filenames_sy = glob.glob(sy_folder + "/*.txt")
+
+# read .b16 text file with discharge data to df
+
+q_df = pd.read_csv(q_path, sep='\t', header=0, skiprows=[1, 2])
+# rename to convert to date time
+q_df.rename(columns={'YY': 'year', 'MM': 'month', 'DD': 'day', 'HH': 'hour'}, inplace=True)
+# Convert first 4 columns to datetime and save to array
+time_df = pd.to_datetime(q_df[['year', 'month', 'day', 'hour']])
+
+# GET FLOW DATA
+# Extract discharge data
+q_array = extract_discharge(q_df)
+
+# Option to convert to daily or monthly frequency
+if time_interval != 0:
+    time_df, q_array = resample_time(time_df, q_array, time_interval)
+
+# Calculate outflows and water levels with a dynamic threshold based water control logic
+timei_total_flows, timei_us_ds_array = calculate_outflows_seasonal_wl(q_array, time_df)
+
+# GET CONCENTRATION DATA
+# Calculate monthly volume from inflow data (for concentration data)
+month_time_df, monthly_volume = monthly_inflow_avg(time_df, q_array)
+
+# Read total sediment yield data and corresponding dates
+sy_dates_df, sy_array = read_sediment_data(filenames_sy)
+
+# Compare flow and concentration available dates, and trim to smallest date range
+if sy_dates_df[0] > month_time_df[0] or sy_dates_df[sy_dates_df.shape[0] - 1] < month_time_df[-1]:
+    print("Flow dates must be changed")
+    timei_total_flows, time_df, monthly_volume, month_time_df, timei_us_ds_array = compare_flow_sediment_dates(
+        sy_dates_df, time_df, timei_total_flows, monthly_volume, month_time_df, timei_us_ds_array)
+
+# Calculate monthly concentration, for date range of discharge data:
+total_concentration_array, trimmed_sy_dates = calculate_concentration(sy_array, monthly_volume, sy_dates_df,
+                                                                      month_time_df)
+
+# Separate monthly concentration for the 3 inflow grain size fractions (equally) for each sub-catchment
+timei_concent_array = build_concentration_timei(total_concentration_array, trimmed_sy_dates, time_df)
+
+# Build TIMEI file
+timei_df = build_timei_file(timei_us_ds_array, timei_concent_array, timei_total_flows, time_df)